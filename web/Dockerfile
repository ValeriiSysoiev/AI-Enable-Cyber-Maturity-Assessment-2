# Build stage
FROM node:20-alpine AS builder
WORKDIR /app

# Install deps (prefer clean, reproducible installs)
COPY package.json package-lock.json* pnpm-lock.yaml* yarn.lock* ./
RUN \
  if [ -f package-lock.json ]; then npm ci; \
  elif [ -f pnpm-lock.yaml ]; then npm i -g pnpm && pnpm i --frozen-lockfile; \
  elif [ -f yarn.lock ]; then yarn install --frozen-lockfile; \
  else npm i; fi

# Build arg surfaces through environment for Next.js at build time
ARG NEXT_PUBLIC_API_BASE_URL=""
ENV NEXT_PUBLIC_API_BASE_URL=$NEXT_PUBLIC_API_BASE_URL

# Copy rest and build
COPY . .
# Ensure public directory exists for Next.js
RUN mkdir -p public
RUN npm run build

# Runtime stage
FROM node:20-alpine AS runner
WORKDIR /app
ENV NODE_ENV=production
<<<<<<< HEAD
# Default to port 3000, but allow override
=======
# Ensure Next.js starts on port 3000 by default
>>>>>>> 74f93ac7
ENV PORT=3000
# Re-expose public env var for runtime (also embedded at build time)
ARG NEXT_PUBLIC_API_BASE_URL=""
ENV NEXT_PUBLIC_API_BASE_URL=$NEXT_PUBLIC_API_BASE_URL

# Install only production dependencies to ensure next CLI is available
COPY --from=builder /app/package.json ./
RUN npm ci --only=production && npm cache clean --force

# Copy built application
COPY --from=builder /app/.next ./.next
COPY --from=builder /app/public ./public

EXPOSE 3000
CMD ["sh", "-c", "npx next start -p ${PORT:-3000}"]<|MERGE_RESOLUTION|>--- conflicted
+++ resolved
@@ -24,11 +24,7 @@
 FROM node:20-alpine AS runner
 WORKDIR /app
 ENV NODE_ENV=production
-<<<<<<< HEAD
-# Default to port 3000, but allow override
-=======
-# Ensure Next.js starts on port 3000 by default
->>>>>>> 74f93ac7
+# Ensure Next.js starts on port 3000 by default, allow override
 ENV PORT=3000
 # Re-expose public env var for runtime (also embedded at build time)
 ARG NEXT_PUBLIC_API_BASE_URL=""
