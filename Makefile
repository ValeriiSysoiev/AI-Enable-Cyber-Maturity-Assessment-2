--- conflicted
+++ resolved
@@ -1,9 +1,5 @@
 SHELL := /bin/bash
-<<<<<<< HEAD
-.PHONY: venv deps dev demo demo-mcp deploy-admin urls smoke
-=======
 .PHONY: venv deps dev deploy-admin urls smoke demo demo-mcp demo-setup demo-mcp-setup demo-health demo-seed
->>>>>>> 7ca3dd02
 
 venv:
 	python3 -m venv .venv
@@ -16,46 +12,6 @@
 dev:
 	[ -f .env ] || cp .env.example .env; \
 	. .venv/bin/activate && honcho start
-
-# Standard demo mode - preserves existing behavior
-demo:
-	@echo "Starting demo mode (standard orchestrator services)..."
-	@if ! docker compose ps | grep -q "Up"; then \
-		if lsof -Pi :3000 -sTCP:LISTEN -t >/dev/null 2>&1; then \
-			echo "Warning: Port 3000 is in use, web will fallback to 3001"; \
-		fi; \
-		if lsof -Pi :8000 -sTCP:LISTEN -t >/dev/null 2>&1; then \
-			echo "Error: Port 8000 (API) is already in use"; \
-			exit 1; \
-		fi; \
-		docker compose up --build -d; \
-	else \
-		echo "Services already running"; \
-	fi
-	@echo "Demo services started. API: http://localhost:8000"
-
-# MCP-enabled demo mode
-demo-mcp:
-	@echo "Starting demo mode with MCP Gateway enabled..."
-	@if ! docker compose ps | grep -q "Up"; then \
-		if lsof -Pi :3000 -sTCP:LISTEN -t >/dev/null 2>&1; then \
-			echo "Warning: Port 3000 is in use, web will fallback to 3001"; \
-		fi; \
-		if lsof -Pi :8000 -sTCP:LISTEN -t >/dev/null 2>&1; then \
-			echo "Error: Port 8000 (API) is already in use"; \
-			exit 1; \
-		fi; \
-		if lsof -Pi :8020 -sTCP:LISTEN -t >/dev/null 2>&1; then \
-			echo "Error: Port 8020 (MCP Gateway) is already in use"; \
-			exit 1; \
-		fi; \
-		MCP_ENABLED=true docker compose --profile mcp up --build -d; \
-	else \
-		echo "Services already running"; \
-	fi
-	@echo "MCP Demo services started. API: http://localhost:8000, MCP Gateway: http://localhost:8020"
-	@echo "Waiting for MCP Gateway health check..."
-	@timeout 60s bash -c 'until curl -s http://localhost:8020/health >/dev/null 2>&1; do sleep 2; done' || echo "Warning: MCP Gateway health check timeout"
 
 deploy-admin:
 	bash ./scripts/deploy_admin.sh
