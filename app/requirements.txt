--- conflicted
+++ resolved
@@ -41,13 +41,9 @@
 
 # PPTX generation dependencies
 python-pptx>=0.6.21
-<<<<<<< HEAD
-
 # Audit logging dependencies
 aiofiles>=23.1.0
 
-=======
->>>>>>> f64d61d2
 # Testing dependencies
 pytest>=7.0.0
 pytest-asyncio>=0.21.0
