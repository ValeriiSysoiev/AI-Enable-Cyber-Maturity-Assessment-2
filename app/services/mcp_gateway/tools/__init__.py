--- conflicted
+++ resolved
@@ -5,24 +5,14 @@
 from .pdf_parser import MCPPDFParserTool
 from .search import MCPSearchTool
 from .audio_transcribe import AudioTranscriptionTool
-<<<<<<< HEAD
-from .pii_scrub import PIIScrubbingTool
-from .pptx_render import PPTXRenderingTool
-=======
 from .pii_scrub import PIIScrubberTool
 from .pptx_render import PPTXRenderTool
->>>>>>> 5e19840d
 
 __all__ = [
     "MCPFilesystemTool",
     "MCPPDFParserTool", 
     "MCPSearchTool",
     "AudioTranscriptionTool",
-<<<<<<< HEAD
-    "PIIScrubbingTool",
-    "PPTXRenderingTool"
-=======
     "PIIScrubberTool",
     "PPTXRenderTool"
->>>>>>> 5e19840d
 ]