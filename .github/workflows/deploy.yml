      - name: Log in to GitHub Container Registry
        uses: docker/login-action@v3
        with:
<<<<<<< HEAD
          login-server: ${{ secrets.ACR_LOGIN_SERVER }}
          username: ${{ secrets.ACR_USERNAME }}
          password: ${{ secrets.ACR_PASSWORD }}
      - name: Log in to GitHub Container Registry
        uses: docker/login-action@v3
        with:
          registry: ghcr.io
          username: ${{ github.actor }}
          password: ${{ secrets.GITHUB_TOKEN }}
      
      - name: Build and push Web image
        uses: docker/build-push-action@v5
        with:
=======
          registry: ghcr.io
          username: ${{ github.actor }}
          password: ${{ secrets.GITHUB_TOKEN }}
      
      - name: Build and push Web image
        uses: docker/build-push-action@v5
        with:
>>>>>>> 5138c762
          context: ./web
          push: true
          tags: |
            ghcr.io/${{ github.repository_owner }}/aecma-web:${{ github.sha }}
            ghcr.io/${{ github.repository_owner }}/aecma-web:latest
          build-args: |
            GITHUB_SHA=${{ github.sha }}
            BUILD_SHA=${{ github.sha }}
          cache-from: type=gha
          cache-to: type=gha,mode=max<|MERGE_RESOLUTION|>--- conflicted
+++ resolved
@@ -1,10 +1,3 @@
-      - name: Log in to GitHub Container Registry
-        uses: docker/login-action@v3
-        with:
-<<<<<<< HEAD
-          login-server: ${{ secrets.ACR_LOGIN_SERVER }}
-          username: ${{ secrets.ACR_USERNAME }}
-          password: ${{ secrets.ACR_PASSWORD }}
       - name: Log in to GitHub Container Registry
         uses: docker/login-action@v3
         with:
@@ -15,15 +8,6 @@
       - name: Build and push Web image
         uses: docker/build-push-action@v5
         with:
-=======
-          registry: ghcr.io
-          username: ${{ github.actor }}
-          password: ${{ secrets.GITHUB_TOKEN }}
-      
-      - name: Build and push Web image
-        uses: docker/build-push-action@v5
-        with:
->>>>>>> 5138c762
           context: ./web
           push: true
           tags: |
