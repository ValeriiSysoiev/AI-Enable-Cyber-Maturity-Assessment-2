--- conflicted
+++ resolved
@@ -1211,8 +1211,7 @@
     fi
 }
 
-<<<<<<< HEAD
-# Test staging environment with graceful Azure fallback
+# Test staging environment with comprehensive checks and graceful Azure fallback
 test_staging_environment() {
     log_info "Testing staging environment deployment..."
     
@@ -1220,67 +1219,37 @@
     if [[ -n "$STAGING_URL" ]]; then
         log_info "Testing staging URL: $STAGING_URL"
         
-        local response_code
-        response_code=$(curl -s -o /dev/null -w "%{http_code}" \
-            --max-time 30 "$STAGING_URL" 2>/dev/null || echo "000")
-        
-        if [[ "$response_code" == "200" ]]; then
-            log_success "Staging environment accessible"
-        else
-            log_warning "Staging environment returned HTTP $response_code"
+        # Test staging health endpoint
+        local staging_health_code
+        staging_health_code=$(curl -s -o /dev/null -w "%{http_code}" \
+            --max-time 30 "${STAGING_URL}/health" 2>/dev/null || echo "000")
+        
+        if [[ "$staging_health_code" == "200" ]]; then
+            log_success "Staging health endpoint accessible"
+        else
+            log_warning "Staging health endpoint returned HTTP $staging_health_code"
+        fi
+        
+        # Test staging feature flags via environment config
+        local config_response
+        config_response=$(curl -s "${STAGING_URL}/api/ops/config" 2>/dev/null || echo "")
+        
+        if echo "$config_response" | grep -q "STAGING_ENV.*true"; then
+            log_success "Staging environment flag detected"
+        else
+            log_warning "Staging environment flag not detected"
+        fi
+        
+        # Check MCP connector flags
+        if echo "$config_response" | grep -q "MCP_CONNECTORS_SP"; then
+            log_info "SharePoint connector configuration detected"
+        fi
+        
+        if echo "$config_response" | grep -q "MCP_CONNECTORS_JIRA"; then
+            log_info "Jira connector configuration detected"
         fi
     else
         log_info "STAGING_URL not configured - using Azure Container Apps detection"
-    fi
-    
-    # Check for MCP Gateway staging endpoint
-    if [[ -n "$MCP_GATEWAY_URL" ]]; then
-        log_info "Testing MCP Gateway URL: $MCP_GATEWAY_URL"
-        
-        local gateway_code
-        gateway_code=$(curl -s -o /dev/null -w "%{http_code}" \
-            --max-time 30 "${MCP_GATEWAY_URL}/health" 2>/dev/null || echo "000")
-        
-        if [[ "$gateway_code" == "200" ]]; then
-            log_success "MCP Gateway staging endpoint accessible"
-        else
-            log_warning "MCP Gateway staging endpoint returned HTTP $gateway_code"
-        fi
-    else
-        log_info "MCP_GATEWAY_URL not configured - skipping MCP Gateway staging test"
-    fi
-    
-    # Graceful Azure credential check (NO-OP when not configured)
-    if command -v az >/dev/null 2>&1; then
-        local azure_account
-        azure_account=$(az account show --query name -o tsv 2>/dev/null || echo "")
-        
-        if [[ -n "$azure_account" ]]; then
-            log_success "Azure CLI authenticated - staging verification available"
-        else
-            log_info "Azure CLI not authenticated - staging verification skipped (graceful NO-OP)"
-        fi
-    else
-        log_info "Azure CLI not installed - staging verification skipped (graceful NO-OP)"
-=======
-# Test staging environment specific checks
-test_staging_environment() {
-    if [[ -z "$STAGING_URL" ]]; then
-        log_info "STAGING_URL not set - skipping staging-specific checks"
-        return 0
-    fi
-    
-    log_info "Testing staging environment at $STAGING_URL..."
-    
-    # Test staging health endpoint
-    local staging_health_code
-    staging_health_code=$(curl -s -o /dev/null -w "%{http_code}" \
-        "${STAGING_URL}/health" || echo "000")
-    
-    if [[ "$staging_health_code" == "200" ]]; then
-        log_success "Staging health endpoint accessible"
-    else
-        log_warning "Staging health endpoint returned HTTP $staging_health_code"
     fi
     
     # Test MCP Gateway if URL provided
@@ -1289,7 +1258,7 @@
         
         local mcp_health_code
         mcp_health_code=$(curl -s -o /dev/null -w "%{http_code}" \
-            "${MCP_GATEWAY_URL}/health" || echo "000")
+            --max-time 30 "${MCP_GATEWAY_URL}/health" 2>/dev/null || echo "000")
         
         if [[ "$mcp_health_code" == "200" ]]; then
             log_success "MCP Gateway health endpoint accessible"
@@ -1304,7 +1273,7 @@
                 log_warning "SharePoint connector not found in MCP Gateway"
             fi
             
-            # Test Jira tool availability (may not be available yet)
+            # Test Jira tool availability
             if echo "$tools_response" | grep -q "jira.createIssue"; then
                 log_success "Jira connector available in MCP Gateway"
             else
@@ -1314,29 +1283,21 @@
             log_warning "MCP Gateway health endpoint returned HTTP $mcp_health_code"
         fi
     else
-        log_info "MCP_GATEWAY_URL not set - skipping MCP Gateway checks"
-    fi
-    
-    # Test staging feature flags via environment config
-    if [[ -n "$STAGING_URL" ]]; then
-        local config_response
-        config_response=$(curl -s "${STAGING_URL}/api/ops/config" 2>/dev/null || echo "")
-        
-        if echo "$config_response" | grep -q "STAGING_ENV.*true"; then
-            log_success "Staging environment flag detected"
-        else
-            log_warning "Staging environment flag not detected"
-        fi
-        
-        # Check MCP connector flags
-        if echo "$config_response" | grep -q "MCP_CONNECTORS_SP"; then
-            log_info "SharePoint connector configuration detected"
-        fi
-        
-        if echo "$config_response" | grep -q "MCP_CONNECTORS_JIRA"; then
-            log_info "Jira connector configuration detected"
-        fi
->>>>>>> 2c61be39
+        log_info "MCP_GATEWAY_URL not configured - skipping MCP Gateway staging test"
+    fi
+    
+    # Graceful Azure credential check (NO-OP when not configured)
+    if command -v az >/dev/null 2>&1; then
+        local azure_account
+        azure_account=$(az account show --query name -o tsv 2>/dev/null || echo "")
+        
+        if [[ -n "$azure_account" ]]; then
+            log_success "Azure CLI authenticated - staging verification available"
+        else
+            log_info "Azure CLI not authenticated - staging verification skipped (graceful NO-OP)"
+        fi
+    else
+        log_info "Azure CLI not installed - staging verification skipped (graceful NO-OP)"
     fi
 }
 
