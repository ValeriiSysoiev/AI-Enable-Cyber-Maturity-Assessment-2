--- conflicted
+++ resolved
@@ -620,11 +620,8 @@
 
 Automated staging deployment uses GitHub Actions with GHCR (GitHub Container Registry) and optional Azure Container Apps integration. Configure Azure environment variables for full deployment, or use GHCR-only mode for manual deployment flexibility.
 
-<<<<<<< HEAD
-=======
 **Workflow Scope**: Updating workflow files requires a PAT with repo+workflow+read:org scope. Local/staging verification still works when workflow deployment is skipped.
 
->>>>>>> 65dc88fc
 Deploy to a staging environment for testing:
 
 1. **Prerequisites:**
